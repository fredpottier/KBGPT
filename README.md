# Knowbase Project

Knowbase est un projet local, entièrement dockerisé, destiné à indexer, structurer et interroger une base de connaissance SAP. Cette base peut comprendre des documents aux formats PDF, PPTX, DOCX et Excel.

## Contexte Fonctionnel

- **Embeddings & ReRanker** :
  - Utilise `intfloat/multilingual-e5-base` pour les embeddings.
  - Utilise `cross-encoder/ms-marco-MiniLM-L-6-v2` pour le reranking des résultats de recherche.
- **Stockage** :
  - Les documents sont stockés localement et ingérés via des scripts Python, puis envoyés dans une base de données Qdrant.
- **API Backend** :
  - Expose une API FastAPI via `app/main.py` permettant d’interroger la base de données.
- **Interface Utilisateur** :
  - Une interface Streamlit (située dans `src/knowbase/ui/streamlit_app.py`) permet de visualiser les chunks indexés, de rechercher par mot-clé, de filtrer et de suivre le statut des fichiers.
- **Exposition Publique** :
  - Un tunnel ngrok expose l’API localement sous une URL fixe pour connecter un GPT personnalisé via OpenAPI.
- **Modèles Machine Learning** :
  - Les modèles de Hugging Face sont automatiquement téléchargés dans un répertoire monté (`/models`) via la variable `HF_HOME`.

## Architecture du Projet

<<<<<<< HEAD
- **app/** : Contient les composants backend, y compris FastAPI.
- **ui/** : Gère l'interface utilisateur avec Streamlit.
=======
- **app/** : Contient les composants backend, y compris FastAPI.
- **ui/** : Gère l'interface utilisateur avec Streamlit.
- **src/knowbase/ingestion/cli/** : regroupe les utilitaires CLI (purge, tests,
  maintenance) utilisés pendant l'ingestion.
- **data/** : Dossier racine pour toutes les données runtime. Il contient
  notamment `docs_in/`, `docs_done/`, `logs/`, `models/`, `status/` ainsi que les
  ressources publiques (`public/`).
- 🔁 Des liens symboliques sont automatiquement créés vers les anciens chemins
  (`docs_in/`, `docs_done/`, `logs/`, etc.) pour assurer une transition douce.
>>>>>>> a8ed3911
- **openapi.json** : Description de l'API.

## Lancement du Projet

1. **Prérequis** :
   - Avoir Docker et Docker Compose installés sur votre machine.
   - Configurer les variables d'environnement nécessaires dans `.env`.

2. **Démarrer le projet** :
   ```bash
   docker-compose up --build
   ```

3. **Accéder aux services** :
   - **API FastAPI** : Ouvrez `http://localhost:5173/docs` pour interagir avec l'API via l'interface Swagger.
   - **UI Streamlit** : Disponible à `http://localhost:8501`.
   - **URL Public ngrok** : Vérifiez les logs de ngrok pour l'URL attribuée.

<<<<<<< HEAD

=======
## Outils en ligne de commande

Les utilitaires d'ingestion et de maintenance sont disponibles directement via
les modules Python situés dans `src/knowbase/ingestion/cli/`. Quelques exemples
:

```bash
python -m knowbase.ingestion.cli.generate_thumbnails --docs-in ./data/docs_in
python -m knowbase.ingestion.cli.purge_collection --yes
python -m knowbase.ingestion.cli.test_search_qdrant --query "Ma recherche"
```

## Tests

Une base de tests `pytest` est fournie pour sécuriser les refactorings
successifs. Après avoir installé les dépendances de développement :

```bash
pip install -r requirements.txt
pytest
```

Les tests configurent automatiquement `KNOWBASE_DATA_DIR` vers un dossier
temporaire ; l’exécution de `pytest` ne modifie donc pas vos données locales.
Vous pouvez lancer un fichier ou un répertoire spécifique, par exemple :

```bash
pytest tests/config/test_paths.py
pytest tests/ingestion -k thumbnail
```
>>>>>>> a8ed3911

## Gestion des prompts LLM paramétrables

Les prompts utilisés pour l’analyse des decks et des slides sont définis dans `config/prompts.yaml`.
Chaque famille (`default`, `technical`, `functional`, etc.) contient un template pour le deck et pour les slides.

Pour forcer un type de prompt à l’ingestion :
```bash
python -m knowbase.ingestion.pipelines.pptx_pipeline chemin/vers/fichier.pptx --document-type functional
```

Pour ajouter ou modifier une famille de prompts :
- Éditez `config/prompts.yaml` et ajoutez une nouvelle entrée sous `families`.
- Chaque famille doit contenir un champ `deck` et un champ `slide` avec un `id` et un `template`.

Les points ingérés dans Qdrant incluent un champ `prompt_meta` pour la traçabilité :
```json
{
  "prompt_meta": {
    "document_type": "functional",
    "deck_prompt_id": "deck_functional_v1",
    "slide_prompt_id": "slide_functional_v1",
    "prompts_version": "2024-09-06"
  }
}
```

## Prochaines évolutions à prendre en compte
 - centraliser l'instantiation du modèle afin qu'il ne soit chargé qu'une seule fois
 - ajouter la gestion des claims pour le controle d'incohérence sur les informations uploadée (chunk : valid / pending : retired)
 - mise en place d'un reranker type cross-encoder/ms-marco-MiniLM-L-6-v2

## Badges & Esthétique

[![Docker](https://img.shields.io/badge/Docker-Ready-blue)](https://www.docker.com/)
[![Streamlit](https://img.shields.io/badge/Streamlit-UI-red)](https://www.streamlit.io/)

---

Ce projet est conçu pour offrir un système de recherche de connaissances robuste et flexible, spécialement adapté pour les données SAP. Les développeurs peuvent l'étendre selon leurs besoins spécifiques.<|MERGE_RESOLUTION|>--- conflicted
+++ resolved
@@ -1,128 +1,119 @@
-# Knowbase Project
-
-Knowbase est un projet local, entièrement dockerisé, destiné à indexer, structurer et interroger une base de connaissance SAP. Cette base peut comprendre des documents aux formats PDF, PPTX, DOCX et Excel.
-
-## Contexte Fonctionnel
-
-- **Embeddings & ReRanker** :
-  - Utilise `intfloat/multilingual-e5-base` pour les embeddings.
-  - Utilise `cross-encoder/ms-marco-MiniLM-L-6-v2` pour le reranking des résultats de recherche.
-- **Stockage** :
-  - Les documents sont stockés localement et ingérés via des scripts Python, puis envoyés dans une base de données Qdrant.
-- **API Backend** :
-  - Expose une API FastAPI via `app/main.py` permettant d’interroger la base de données.
-- **Interface Utilisateur** :
-  - Une interface Streamlit (située dans `src/knowbase/ui/streamlit_app.py`) permet de visualiser les chunks indexés, de rechercher par mot-clé, de filtrer et de suivre le statut des fichiers.
-- **Exposition Publique** :
-  - Un tunnel ngrok expose l’API localement sous une URL fixe pour connecter un GPT personnalisé via OpenAPI.
-- **Modèles Machine Learning** :
-  - Les modèles de Hugging Face sont automatiquement téléchargés dans un répertoire monté (`/models`) via la variable `HF_HOME`.
-
-## Architecture du Projet
-
-<<<<<<< HEAD
-- **app/** : Contient les composants backend, y compris FastAPI.
-- **ui/** : Gère l'interface utilisateur avec Streamlit.
-=======
-- **app/** : Contient les composants backend, y compris FastAPI.
-- **ui/** : Gère l'interface utilisateur avec Streamlit.
-- **src/knowbase/ingestion/cli/** : regroupe les utilitaires CLI (purge, tests,
-  maintenance) utilisés pendant l'ingestion.
-- **data/** : Dossier racine pour toutes les données runtime. Il contient
-  notamment `docs_in/`, `docs_done/`, `logs/`, `models/`, `status/` ainsi que les
-  ressources publiques (`public/`).
-- 🔁 Des liens symboliques sont automatiquement créés vers les anciens chemins
-  (`docs_in/`, `docs_done/`, `logs/`, etc.) pour assurer une transition douce.
->>>>>>> a8ed3911
-- **openapi.json** : Description de l'API.
-
-## Lancement du Projet
-
-1. **Prérequis** :
-   - Avoir Docker et Docker Compose installés sur votre machine.
-   - Configurer les variables d'environnement nécessaires dans `.env`.
-
-2. **Démarrer le projet** :
-   ```bash
-   docker-compose up --build
-   ```
-
-3. **Accéder aux services** :
-   - **API FastAPI** : Ouvrez `http://localhost:5173/docs` pour interagir avec l'API via l'interface Swagger.
-   - **UI Streamlit** : Disponible à `http://localhost:8501`.
-   - **URL Public ngrok** : Vérifiez les logs de ngrok pour l'URL attribuée.
-
-<<<<<<< HEAD
-
-=======
-## Outils en ligne de commande
-
-Les utilitaires d'ingestion et de maintenance sont disponibles directement via
-les modules Python situés dans `src/knowbase/ingestion/cli/`. Quelques exemples
-:
-
-```bash
-python -m knowbase.ingestion.cli.generate_thumbnails --docs-in ./data/docs_in
-python -m knowbase.ingestion.cli.purge_collection --yes
-python -m knowbase.ingestion.cli.test_search_qdrant --query "Ma recherche"
-```
-
-## Tests
-
-Une base de tests `pytest` est fournie pour sécuriser les refactorings
-successifs. Après avoir installé les dépendances de développement :
-
-```bash
-pip install -r requirements.txt
-pytest
-```
-
-Les tests configurent automatiquement `KNOWBASE_DATA_DIR` vers un dossier
-temporaire ; l’exécution de `pytest` ne modifie donc pas vos données locales.
-Vous pouvez lancer un fichier ou un répertoire spécifique, par exemple :
-
-```bash
-pytest tests/config/test_paths.py
-pytest tests/ingestion -k thumbnail
-```
->>>>>>> a8ed3911
-
-## Gestion des prompts LLM paramétrables
-
-Les prompts utilisés pour l’analyse des decks et des slides sont définis dans `config/prompts.yaml`.
-Chaque famille (`default`, `technical`, `functional`, etc.) contient un template pour le deck et pour les slides.
-
-Pour forcer un type de prompt à l’ingestion :
-```bash
-python -m knowbase.ingestion.pipelines.pptx_pipeline chemin/vers/fichier.pptx --document-type functional
-```
-
-Pour ajouter ou modifier une famille de prompts :
-- Éditez `config/prompts.yaml` et ajoutez une nouvelle entrée sous `families`.
-- Chaque famille doit contenir un champ `deck` et un champ `slide` avec un `id` et un `template`.
-
-Les points ingérés dans Qdrant incluent un champ `prompt_meta` pour la traçabilité :
-```json
-{
-  "prompt_meta": {
-    "document_type": "functional",
-    "deck_prompt_id": "deck_functional_v1",
-    "slide_prompt_id": "slide_functional_v1",
-    "prompts_version": "2024-09-06"
-  }
-}
-```
-
-## Prochaines évolutions à prendre en compte
- - centraliser l'instantiation du modèle afin qu'il ne soit chargé qu'une seule fois
- - ajouter la gestion des claims pour le controle d'incohérence sur les informations uploadée (chunk : valid / pending : retired)
- - mise en place d'un reranker type cross-encoder/ms-marco-MiniLM-L-6-v2
-
-## Badges & Esthétique
-
-[![Docker](https://img.shields.io/badge/Docker-Ready-blue)](https://www.docker.com/)
-[![Streamlit](https://img.shields.io/badge/Streamlit-UI-red)](https://www.streamlit.io/)
-
----
-
-Ce projet est conçu pour offrir un système de recherche de connaissances robuste et flexible, spécialement adapté pour les données SAP. Les développeurs peuvent l'étendre selon leurs besoins spécifiques.+# Knowbase Project
+
+Knowbase est un projet local, entièrement dockerisé, destiné à indexer, structurer et interroger une base de connaissance SAP. Cette base peut comprendre des documents aux formats PDF, PPTX, DOCX et Excel.
+
+## Contexte Fonctionnel
+
+- **Embeddings & ReRanker** :
+  - Utilise `intfloat/multilingual-e5-base` pour les embeddings.
+  - Utilise `cross-encoder/ms-marco-MiniLM-L-6-v2` pour le reranking des résultats de recherche.
+- **Stockage** :
+  - Les documents sont stockés localement et ingérés via des scripts Python, puis envoyés dans une base de données Qdrant.
+- **API Backend** :
+  - Expose une API FastAPI via `app/main.py` permettant d’interroger la base de données.
+- **Interface Utilisateur** :
+  - Une interface Streamlit (située dans `src/knowbase/ui/streamlit_app.py`) permet de visualiser les chunks indexés, de rechercher par mot-clé, de filtrer et de suivre le statut des fichiers.
+- **Exposition Publique** :
+  - Un tunnel ngrok expose l’API localement sous une URL fixe pour connecter un GPT personnalisé via OpenAPI.
+- **Modèles Machine Learning** :
+  - Les modèles de Hugging Face sont automatiquement téléchargés dans un répertoire monté (`/models`) via la variable `HF_HOME`.
+
+## Architecture du Projet
+
+- **app/** : Contient les composants backend, y compris FastAPI.
+- **ui/** : Gère l'interface utilisateur avec Streamlit.
+- **src/knowbase/ingestion/cli/** : regroupe les utilitaires CLI (purge, tests,
+  maintenance) utilisés pendant l'ingestion.
+- **data/** : Dossier racine pour toutes les données runtime. Il contient
+  notamment `docs_in/`, `docs_done/`, `logs/`, `models/`, `status/` ainsi que les
+  ressources publiques (`public/`).
+- 🔁 Des liens symboliques sont automatiquement créés vers les anciens chemins
+  (`docs_in/`, `docs_done/`, `logs/`, etc.) pour assurer une transition douce.
+- **openapi.json** : Description de l'API.
+
+## Lancement du Projet
+
+1. **Prérequis** :
+   - Avoir Docker et Docker Compose installés sur votre machine.
+   - Configurer les variables d'environnement nécessaires dans `.env`.
+
+2. **Démarrer le projet** :
+   ```bash
+   docker-compose up --build
+   ```
+
+3. **Accéder aux services** :
+   - **API FastAPI** : Ouvrez `http://localhost:5173/docs` pour interagir avec l'API via l'interface Swagger.
+   - **UI Streamlit** : Disponible à `http://localhost:8501`.
+   - **URL Public ngrok** : Vérifiez les logs de ngrok pour l'URL attribuée.
+
+## Outils en ligne de commande
+
+Les utilitaires d'ingestion et de maintenance sont disponibles directement via
+les modules Python situés dans `src/knowbase/ingestion/cli/`. Quelques exemples
+:
+
+```bash
+python -m knowbase.ingestion.cli.generate_thumbnails --docs-in ./data/docs_in
+python -m knowbase.ingestion.cli.purge_collection --yes
+python -m knowbase.ingestion.cli.test_search_qdrant --query "Ma recherche"
+```
+
+## Tests
+
+Une base de tests `pytest` est fournie pour sécuriser les refactorings
+successifs. Après avoir installé les dépendances de développement :
+
+```bash
+pip install -r requirements.txt
+pytest
+```
+
+Les tests configurent automatiquement `KNOWBASE_DATA_DIR` vers un dossier
+temporaire ; l’exécution de `pytest` ne modifie donc pas vos données locales.
+Vous pouvez lancer un fichier ou un répertoire spécifique, par exemple :
+
+```bash
+pytest tests/config/test_paths.py
+pytest tests/ingestion -k thumbnail
+```
+
+## Gestion des prompts LLM paramétrables
+
+Les prompts utilisés pour l’analyse des decks et des slides sont définis dans `config/prompts.yaml`.
+Chaque famille (`default`, `technical`, `functional`, etc.) contient un template pour le deck et pour les slides.
+
+Pour forcer un type de prompt à l’ingestion :
+```bash
+python -m knowbase.ingestion.pipelines.pptx_pipeline chemin/vers/fichier.pptx --document-type functional
+```
+
+Pour ajouter ou modifier une famille de prompts :
+- Éditez `config/prompts.yaml` et ajoutez une nouvelle entrée sous `families`.
+- Chaque famille doit contenir un champ `deck` et un champ `slide` avec un `id` et un `template`.
+
+Les points ingérés dans Qdrant incluent un champ `prompt_meta` pour la traçabilité :
+```json
+{
+  "prompt_meta": {
+    "document_type": "functional",
+    "deck_prompt_id": "deck_functional_v1",
+    "slide_prompt_id": "slide_functional_v1",
+    "prompts_version": "2024-09-06"
+  }
+}
+```
+
+## Prochaines évolutions à prendre en compte
+ - centraliser l'instantiation du modèle afin qu'il ne soit chargé qu'une seule fois
+ - ajouter la gestion des claims pour le controle d'incohérence sur les informations uploadée (chunk : valid / pending : retired)
+ - mise en place d'un reranker type cross-encoder/ms-marco-MiniLM-L-6-v2
+
+## Badges & Esthétique
+
+[![Docker](https://img.shields.io/badge/Docker-Ready-blue)](https://www.docker.com/)
+[![Streamlit](https://img.shields.io/badge/Streamlit-UI-red)](https://www.streamlit.io/)
+
+---
+
+Ce projet est conçu pour offrir un système de recherche de connaissances robuste et flexible, spécialement adapté pour les données SAP. Les développeurs peuvent l'étendre selon leurs besoins spécifiques.